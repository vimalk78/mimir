--- conflicted
+++ resolved
@@ -65,11 +65,7 @@
 	return nil
 }
 
-<<<<<<< HEAD
-// Returns true if the chunk overlaps [mint, maxt].
-=======
 // OverlapsClosedInterval Returns true if the chunk overlaps [mint, maxt].
->>>>>>> e1ab5495
 func (cm *Meta) OverlapsClosedInterval(mint, maxt int64) bool {
 	// The chunk itself is a closed interval [cm.MinTime, cm.MaxTime].
 	return cm.MinTime <= maxt && mint <= cm.MaxTime
@@ -386,11 +382,7 @@
 			return nil, errors.Wrapf(errInvalidSize, "invalid chunk header in segment %d", i)
 		}
 		// Verify magic number.
-<<<<<<< HEAD
-		if m := binary.BigEndian.Uint32(b.Range(0, 4)); m != MagicChunks {
-=======
 		if m := binary.BigEndian.Uint32(b.Range(0, MagicChunksSize)); m != MagicChunks {
->>>>>>> e1ab5495
 			return nil, errors.Errorf("invalid magic number %x", m)
 		}
 
@@ -460,23 +452,14 @@
 	}
 	chkS := s.bs[sgmSeq]
 
-<<<<<<< HEAD
-	if off >= b.Len() {
-		return nil, errors.Errorf("offset %d beyond data size %d", off, b.Len())
-=======
 	if sgmOffset >= chkS.Len() {
 		return nil, errors.Errorf("offset %d beyond data size %d", sgmOffset, chkS.Len())
->>>>>>> e1ab5495
 	}
 	// With the minimum chunk length this should never cause us reading
 	// over the end of the slice.
 	chk := chkS.Range(sgmOffset, sgmOffset+binary.MaxVarintLen32)
 
-<<<<<<< HEAD
-	l, n := binary.Uvarint(r)
-=======
 	chkLen, n := binary.Uvarint(chk)
->>>>>>> e1ab5495
 	if n <= 0 {
 		return nil, errors.Errorf("reading chunk length failed with %d", n)
 	}
