--- conflicted
+++ resolved
@@ -143,11 +143,7 @@
 
 ### Chunks cache
 
-<<<<<<< HEAD
-The store-gateway can also use a cache for storing [chunks]({{< relref "../reference-glossary.md#chunk" >}}) fetched from the long-term storage. Chunks contain actual samples, and can be reused if user query hits the same series for the same time range.
-=======
 The store-gateway can also use a cache for storing [chunks]({{< relref "../reference-glossary.md#chunk" >}}) fetched from the long-term storage. Chunks contain actual samples, and can be reused if a query hits the same series for the same time range.
->>>>>>> 706df230
 
 To enable chunks cache, please set `-blocks-storage.bucket-store.chunks-cache.backend`. Chunks can currently only be stored into Memcached cache. Memcached client can be configured via flags with `-blocks-storage.bucket-store.chunks-cache.memcached.*` prefix.
 
